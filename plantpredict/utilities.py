import re


def decorate_all_methods(decorator):
    def decorate(cls):
        for attr in cls.__dict__:
            if callable(getattr(cls, attr)) and attr != '__init__':
                setattr(cls, attr, decorator(getattr(cls, attr)))
        return cls
    return decorate


def camel_to_snake(key):
    camel_pat = re.compile(r'([A-Z])')
    return camel_pat.sub(lambda x: '_' + x.group(1).lower(), key)


def snake_to_camel(key):
    under_pat = re.compile(r'_([a-z])')
    return under_pat.sub(lambda x: x.group(1).upper(), key)


MANUAL_KEY_FIXES = {
    "camel_to_snake": {
        "s_t_c": "stc",
        "STC": "stc",
        "i_a_m": "iam",
        "power_plant": "powerplant",
        "p_o_a": "poa",
        "back_tracking": "backtracking",
        "back_side": "backside",
        "transformerkva": "transformer_kva",
        "inverterkva": "inverter_kva",
        "usek_v_a": "use_kva",
        "k_v_a": "kva",
        "m_v": "mv",
        "e_s_s": "ess",
        "k_w": "_kw",
        "m_p_p": "mpp",
        "d_c": "dc",
        "p_c_s": "pcs",
        "uiamd": "uiam_d",
        "uiamg": "uiam_g",
        "ashraeiam": "ashrae_iam",
        "stcmpp": "stc_mpp",
        "a_c": "ac",
        "u_t_c": "utc",
        "g_h_i": "ghi",
        "d_h_i": "dhi",
        "d_n_i": "dni",
        "poa_i": "poai",
        "g_c_r": "gcr",
        "bi_faciality": "bifaciality",
        "poairradinace": "poa_irradiance",
        "g_teff": "gt_eff",
        "time_stamp": "timestamp",
<<<<<<< HEAD
        "i_v": "iv",
        "light_generatedcurrent": "light_generated_current"
=======
        "generatedcurrent": "generated_current",
        "po_a_insolation": "poa_insolation",
        "i_v": "iv"
>>>>>>> 70dbf57a
    },
    "snake_to_camel": {
        "powerplant": "powerPlant",
        "backtracking": "backTracking",
        "backsideMismatch": "backSideMismatch"
    }
}


def convert_json(d, convert_function):
    """
    Convert a nested dictionary from one convention to another.
    Args:
        d (dict): dictionary (nested or not) to be converted.
        convert_function (func): function that takes the string in one convention and returns it in the other one.
    Returns:
        Dictionary with the new keys.
    """
    new = {}
    for k, v in d.iteritems():
        new_v = v
        if isinstance(v, dict):
            new_v = convert_json(v, convert_function)
        elif isinstance(v, list):
            new_v = list()
            for x in v:
                if isinstance(x, dict):
                    new_v.append(convert_json(x, convert_function))

        new_key = convert_function(k)

<<<<<<< HEAD
        if convert_function == camel_to_snake:
            if k == "lightGeneratedCurrent":
                pass

        # manual fixes
=======
>>>>>>> 70dbf57a
        for key, val in MANUAL_KEY_FIXES[convert_function.__name__].iteritems():
            if key in new_key:
                if not key == "d_c" and new_key == "light_generated_current":       # edge case
                    new_key = new_key.replace(key, val)

        # this removes the underscore given to a snake case when the first character in the camel case is capital
        new_key = new_key[1:] if new_key[0] == "_" else new_key

        new[new_key] = new_v


    return new
<|MERGE_RESOLUTION|>--- conflicted
+++ resolved
@@ -54,14 +54,9 @@
         "poairradinace": "poa_irradiance",
         "g_teff": "gt_eff",
         "time_stamp": "timestamp",
-<<<<<<< HEAD
-        "i_v": "iv",
         "light_generatedcurrent": "light_generated_current"
-=======
-        "generatedcurrent": "generated_current",
         "po_a_insolation": "poa_insolation",
         "i_v": "iv"
->>>>>>> 70dbf57a
     },
     "snake_to_camel": {
         "powerplant": "powerPlant",
@@ -93,14 +88,7 @@
 
         new_key = convert_function(k)
 
-<<<<<<< HEAD
-        if convert_function == camel_to_snake:
-            if k == "lightGeneratedCurrent":
-                pass
-
         # manual fixes
-=======
->>>>>>> 70dbf57a
         for key, val in MANUAL_KEY_FIXES[convert_function.__name__].iteritems():
             if key in new_key:
                 if not key == "d_c" and new_key == "light_generated_current":       # edge case
@@ -112,4 +100,4 @@
         new[new_key] = new_v
 
 
-    return new
+    return new